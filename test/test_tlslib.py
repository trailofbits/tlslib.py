--- conflicted
+++ resolved
@@ -33,11 +33,6 @@
 
 
 class AbstractFunctions(TestBackend):
-    def test_not_implemented(self):
-        with self.assertRaises(NotImplementedError):
-<<<<<<< HEAD
-            tlslib.TLSSocket.fileno(tlslib.TLSSocket)
-
     def test_pure_types(self):
         self.assertIsInstance(tlslib.TrustStore.from_buffer(b""), tlslib.TrustStore)
         self.assertIsInstance(tlslib.TrustStore.from_file(""), tlslib.TrustStore)
@@ -54,24 +49,6 @@
             tlslib.Certificate()
         with self.assertRaises(ValueError):
             tlslib.PrivateKey()
-=======
-            tlslib.Certificate.from_buffer(b"")
-
-        with self.assertRaises(NotImplementedError):
-            tlslib.Certificate.from_file("")
-
-        with self.assertRaises(NotImplementedError):
-            tlslib.Certificate.from_id(b"")
-
-        with self.assertRaises(NotImplementedError):
-            tlslib.PrivateKey.from_buffer(b"")
-
-        with self.assertRaises(NotImplementedError):
-            tlslib.PrivateKey.from_file("")
-
-        with self.assertRaises(NotImplementedError):
-            tlslib.PrivateKey.from_id(b"")
->>>>>>> 8037e89e
 
     def test_empty_protocols(self):
         tlslib.ClientContext.__init__(tlslib.ClientContext, tlslib.TLSClientConfiguration())
