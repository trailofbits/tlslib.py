"""Abstract interface to TLS for Python."""

from __future__ import annotations

import os
from abc import abstractmethod
from collections.abc import Sequence
from enum import Enum, IntEnum
from typing import Generic, Protocol, TypeVar

__all__ = [
    "TLSServerConfiguration",
    "TLSClientConfiguration",
    "ClientContext",
    "ServerContext",
    "CipherSuite",
    "NextProtocol",
    "TLSVersion",
    "TLSError",
    "WantWriteError",
    "WantReadError",
    "RaggedEOF",
    "Certificate",
    "PrivateKey",
    "Backend",
]


class TrustStore(Protocol):
    """The trust store that is used to verify certificate validity."""

    @classmethod
    def system(cls) -> TrustStore:
        """
        Returns a TrustStore object that represents the system trust
        database.
        """
        ...

    @classmethod
    def from_buffer(cls, buffer: bytes) -> TrustStore:
        """
        Initializes a trust store from a buffer of PEM-encoded certificates.
        """
        ...

    @classmethod
    def from_file(cls, path: os.PathLike) -> TrustStore:
        """
        Initializes a trust store from a single file full of PEMs.
        """
        ...


_TrustStore = TypeVar("_TrustStore", bound=TrustStore)


class Certificate(Protocol):
    """Object representing a certificate used in TLS."""

    @classmethod
    def from_buffer(cls, buffer: bytes) -> Certificate:
        """
        Creates a Certificate object from a byte buffer. This byte buffer
        may be either PEM-encoded or DER-encoded. If the buffer is PEM
        encoded it *must* begin with the standard PEM preamble (a series of
        dashes followed by the ASCII bytes "BEGIN CERTIFICATE" and another
        series of dashes). In the absence of that preamble, the
        implementation may assume that the certificate is DER-encoded
        instead.
        """
        raise NotImplementedError("Certificates from buffers not supported")

    @classmethod
    def from_file(cls, path: os.PathLike) -> Certificate:
        """
        Creates a Certificate object from a file on disk. This method may
        be a convenience method that wraps ``open`` and ``from_buffer``,
        but some TLS implementations may be able to provide more-secure or
        faster methods of loading certificates that do not involve Python
        code.
        """
        raise NotImplementedError("Certificates from files not supported")


_Certificate = TypeVar("_Certificate", bound=Certificate)


class PrivateKey(Protocol):
    """Object representing a private key corresponding to a public key
    for a certificate used in TLS."""

    @classmethod
    def from_buffer(cls, buffer: bytes, password: bytes | None = None) -> PrivateKey:
        """
        Creates a PrivateKey object from a byte buffer. This byte buffer
        may be either PEM-encoded or DER-encoded. If the buffer is PEM
        encoded it *must* begin with the standard PEM preamble (a series of
        dashes followed by the ASCII bytes "BEGIN", the key type, and
        another series of dashes). In the absence of that preamble, the
        implementation may assume that the certificate is DER-encoded
        instead.

        The key may additionally be encrypted. If it is, the ``password``
        argument can be used to decrypt the key. The ``password`` argument
        may be a function to call to get the password for decrypting the
        private key. It will only be called if the private key is encrypted
        and a password is necessary. It will be called with no arguments,
        and it should return either bytes or bytearray containing the
        password. Alternatively a bytes, or bytearray value may be supplied
        directly as the password argument. It will be ignored if the
        private key is not encrypted and no password is needed.
        """
        raise NotImplementedError("Private Keys from buffers not supported")

    @classmethod
    def from_file(cls, path: os.PathLike, password: bytes | None = None) -> PrivateKey:
        """
        Creates a PrivateKey object from a file on disk. This method may
        be a convenience method that wraps ``open`` and ``from_buffer``,
        but some TLS implementations may be able to provide more-secure or
        faster methods of loading certificates that do not involve Python
        code.

        The ``password`` parameter behaves exactly as the equivalent
        parameter on ``from_buffer``.
        """
        raise NotImplementedError("Private Keys from buffers not supported")


_PrivateKey = TypeVar("_PrivateKey", bound=PrivateKey)


class _TLSBaseConfiguration(Generic[_TrustStore, _Certificate, _PrivateKey]):
    """
    An immutable TLS Configuration object. This object has the following
    properties, which are applicable to both clients and servers:

    :param certificate_chain SigningChain: A leaf certificate including
        its corresponding private key and optionally a list of intermediate
        certificates. These certificates will be offered to the remote
        peer during the handshake if required.

    :param ciphers Sequence[CipherSuite | int]:
        The available ciphers for TLS connections created with this
        configuration, in priority order.

    :param inner_protocols Sequence[NextProtocol | bytes]:
        Protocols that connections created with this configuration should
        advertise as supported during the TLS handshake. These may be
        advertised using either or both of ALPN or NPN. This list of
        protocols should be ordered by preference.

    :param lowest_supported_version TLSVersion:
        The minimum version of TLS that should be allowed on TLS
        connections using this configuration.

    :param highest_supported_version TLSVersion:
        The maximum version of TLS that should be allowed on TLS
        connections using this configuration.

    :param trust_store TrustStore:
        The trust store that connections using this configuration will use
        to validate certificates.

    """

    __slots__ = (
        "_certificate_chain",
        "_ciphers",
        "_inner_protocols",
        "_lowest_supported_version",
        "_highest_supported_version",
        "_trust_store",
    )

    def __init__(
        self,
<<<<<<< HEAD
        certificate_chain: SigningChain[_Certificate, _PrivateKey] | None = None,
        ciphers: Sequence[CipherSuite] | None = None,
=======
        certificate_chain: SigningChain | None = None,
        ciphers: Sequence[CipherSuite | int] | None = None,
>>>>>>> 819ca734
        inner_protocols: Sequence[NextProtocol | bytes] | None = None,
        lowest_supported_version: TLSVersion | None = None,
        highest_supported_version: TLSVersion | None = None,
        trust_store: _TrustStore | None = None,
    ) -> None:
        if ciphers is None:
            ciphers = DEFAULT_CIPHER_LIST

        if inner_protocols is None:
            inner_protocols = []

        if lowest_supported_version is None:
            lowest_supported_version = TLSVersion.TLSv1

        if highest_supported_version is None:
            highest_supported_version = TLSVersion.MAXIMUM_SUPPORTED

        self._certificate_chain = certificate_chain
        self._ciphers = ciphers
        self._inner_protocols = inner_protocols
        self._lowest_supported_version = lowest_supported_version
        self._highest_supported_version = highest_supported_version
        self._trust_store = trust_store

    @property
    def certificate_chain(self) -> SigningChain | None:
        """
        The certificate, intermediate certificates, and the corresponding
        private key for the leaf certificate. These certificates will be
        offered to the remote peer during the handshake if required.

        The first Certificate in the list is the leaf certificate. All
        subsequent certificates will be offered as intermediate additional
        certificates.
        """
        return self._certificate_chain

    @property
    def ciphers(self) -> Sequence[CipherSuite | int]:
        """The list of available ciphers for TLS connections, in priority order."""
        return self._ciphers

    @property
    def inner_protocols(self) -> Sequence[NextProtocol | bytes]:
        """Protocols that connections should advertise as supported during the TLS handshake.

        These may be advertised using ALPN. This list of protocols is ordered by preference.
        """
        return self._inner_protocols

    @property
    def lowest_supported_version(self) -> TLSVersion:
        """The minimum version of TLS that is allowed on TLS connections."""
        return self._lowest_supported_version

    @property
    def highest_supported_version(self) -> TLSVersion:
        """The maximum version of TLS that will be allowed on TLS connections."""
        return self._highest_supported_version

    @property
    def trust_store(self) -> _TrustStore | None:
        """
        The trust store that connections using this configuration will use
        to validate certificates.
        """
        return self._trust_store


<<<<<<< HEAD
class TLSServerConfiguration(_TLSBaseConfiguration[_TrustStore, _Certificate, _PrivateKey]):
    """TLS configuration for a "server" socket, i.e. a socket accepting connections from clients."""

    __slots__ = ()
=======
class TLSServerConfiguration(_TLSBaseConfiguration):
    """TLS configuration for a "server" socket, i.e. a socket
    accepting connections from clients. The server configuration
    currently does not have any server-specific attributes."""
>>>>>>> 819ca734

    def __init__(
        self,
        certificate_chain: SigningChain[_Certificate, _PrivateKey] | None = None,
        ciphers: Sequence[CipherSuite] | None = None,
        inner_protocols: Sequence[NextProtocol | bytes] | None = None,
        lowest_supported_version: TLSVersion | None = None,
        highest_supported_version: TLSVersion | None = None,
        trust_store: _TrustStore | None = None,
    ) -> None:
        """Initializes the TLS server configuration with all attributes"""

        super().__init__(
            certificate_chain,
            ciphers,
            inner_protocols,
            lowest_supported_version,
            highest_supported_version,
            trust_store,
        )


<<<<<<< HEAD
class TLSClientConfiguration(_TLSBaseConfiguration[_TrustStore, _Certificate, _PrivateKey]):
    """TLS configuration for a "client" socket, i.e. a socket making a connection to a server."""
=======
class TLSClientConfiguration(_TLSBaseConfiguration):
    """TLS configuration for a "client" socket, i.e. a socket
    making a connection to a server. The client configuration
    currently does not have any server-specific attributes."""
>>>>>>> 819ca734

    def __init__(
        self,
        certificate_chain: SigningChain[_Certificate, _PrivateKey] | None = None,
        ciphers: Sequence[CipherSuite] | None = None,
        inner_protocols: Sequence[NextProtocol | bytes] | None = None,
        lowest_supported_version: TLSVersion | None = None,
        highest_supported_version: TLSVersion | None = None,
        trust_store: _TrustStore | None = None,
    ) -> None:
        """Initializes the TLS client configuration with all attributes"""

        super().__init__(
            certificate_chain,
            ciphers,
            inner_protocols,
            lowest_supported_version,
            highest_supported_version,
            trust_store,
        )


class _BaseContext(Protocol):
    @property
    @abstractmethod
    def configuration(self) -> _TLSBaseConfiguration:
        """Returns the TLS configuration that was used to create the context."""


class ClientContext(_BaseContext, Protocol):
    """Context for setting up TLS connections for a client."""

    @abstractmethod
    def __init__(self, configuration: TLSClientConfiguration) -> None:
        """Create a new context object from a given TLS client configuration."""
        ...

    @abstractmethod
    def connect(self, address: tuple[str | None, int]) -> TLSSocket:
        """Creates a TLSSocket that behaves like a socket.socket, and
        contains information about the TLS exchange
        (cipher, negotiated_protocol, negotiated_tls_version, etc.).
        """


_ClientContext = TypeVar("_ClientContext", bound=ClientContext)


class ServerContext(_BaseContext, Protocol):
    """Context for setting up TLS connections for a server."""

    @abstractmethod
    def __init__(self, configuration: TLSServerConfiguration) -> None:
        """Create a new context object from a given TLS server configuration."""
        ...

    @abstractmethod
    def connect(self, address: tuple[str | None, int]) -> TLSSocket:
        """Creates a TLSSocket that behaves like a socket.socket, and
        contains information about the TLS exchange
        (cipher, negotiated_protocol, negotiated_tls_version, etc.).
        """


_ServerContext = TypeVar("_ServerContext", bound=ServerContext)


class TLSSocket(Protocol):
    """This class implements a subtype of socket.socket that wraps
    the underlying OS socket in an SSL context when necessary, and
    provides read and write methods over that channel."""

    @abstractmethod
    def __init__(self, *args: tuple, **kwargs: tuple) -> None:
        """TLSSockets should not be constructed by the user.
        The backend should implement a method to construct a TLSSocket
        object and call it in ClientContext.connect() and
        ServerContext.connect()."""

    @abstractmethod
    def recv(self, bufsize: int) -> bytes:
        """Receive data from the socket. The return value is a bytes object
        representing the data received. Should not work before the handshake
        is completed."""

    @abstractmethod
    def send(self, bytes: bytes) -> int:
        """Send data to the socket. The socket must be connected to a remote socket."""

    @abstractmethod
    def close(self) -> None:
        """Shut down both halves of the connection and mark the socket closed."""

    @abstractmethod
    def listen(self, backlog: int) -> None:
        """Enable a server to accept connections. If backlog is specified, it
        specifies the number of unaccepted connections that the system will allow
        before refusing new connections."""

    @abstractmethod
    def accept(self) -> tuple[TLSSocket, tuple[str | None, int]]:
        """Accept a connection. The socket must be bound to an address and listening
        for connections. The return value is a pair (conn, address) where conn is a
        new TLSSocket object usable to send and receive data on the connection, and
        address is the address bound to the socket on the other end of the connection."""

    @abstractmethod
    def getsockname(self) -> tuple[str | None, int]:
        """Return the local address to which the socket is connected."""

    @abstractmethod
    def getpeername(self) -> tuple[str | None, int]:
        """Return the remote address to which the socket is connected."""

    def fileno(self) -> int:
        """Return the socket’s file descriptor (a small integer), or -1 on failure."""

        raise NotImplementedError("File descriptors from sockets not supported.")

    @property
    @abstractmethod
    def context(self) -> ClientContext | ServerContext:
        """The ``Context`` object this socket is tied to."""

    @abstractmethod
    def cipher(self) -> CipherSuite | int | None:
        """
        Returns the CipherSuite entry for the cipher that has been negotiated on the connection.

        If no connection has been negotiated, returns ``None``. If the cipher negotiated is not
        defined in CipherSuite, returns the 16-bit integer representing that cipher directly.
        """

    @abstractmethod
    def negotiated_protocol(self) -> NextProtocol | bytes | None:
        """
        Returns the protocol that was selected during the TLS handshake.

        This selection may have been made using ALPN or some future
        negotiation mechanism.

        If the negotiated protocol is one of the protocols defined in the
        ``NextProtocol`` enum, the value from that enum will be returned.
        Otherwise, the raw bytestring of the negotiated protocol will be
        returned.

        If ``Context.set_inner_protocols()`` was not called, if the other
        party does not support protocol negotiation, if this socket does
        not support any of the peer's proposed protocols, or if the
        handshake has not happened yet, ``None`` is returned.
        """

    @property
    @abstractmethod
    def negotiated_tls_version(self) -> TLSVersion | None:
        """The version of TLS that has been negotiated on this connection."""


class CipherSuite(IntEnum):
    """
    Known cipher suites.

    See: <https://www.iana.org/assignments/tls-parameters/tls-parameters.xhtml>
    """

    TLS_RSA_WITH_RC4_128_SHA = 0x0005
    TLS_RSA_WITH_IDEA_CBC_SHA = 0x0007
    TLS_RSA_WITH_3DES_EDE_CBC_SHA = 0x000A
    TLS_DH_RSA_WITH_3DES_EDE_CBC_SHA = 0x0010
    TLS_DHE_RSA_WITH_3DES_EDE_CBC_SHA = 0x0016
    TLS_RSA_WITH_AES_128_CBC_SHA = 0x002F
    TLS_DH_RSA_WITH_AES_128_CBC_SHA = 0x0031
    TLS_DHE_RSA_WITH_AES_128_CBC_SHA = 0x0033
    TLS_RSA_WITH_AES_256_CBC_SHA = 0x0035
    TLS_DH_RSA_WITH_AES_256_CBC_SHA = 0x0037
    TLS_DHE_RSA_WITH_AES_256_CBC_SHA = 0x0039
    TLS_RSA_WITH_AES_128_CBC_SHA256 = 0x003C
    TLS_RSA_WITH_AES_256_CBC_SHA256 = 0x003D
    TLS_DH_RSA_WITH_AES_128_CBC_SHA256 = 0x003F
    TLS_RSA_WITH_CAMELLIA_128_CBC_SHA = 0x0041
    TLS_DH_RSA_WITH_CAMELLIA_128_CBC_SHA = 0x0043
    TLS_DHE_RSA_WITH_CAMELLIA_128_CBC_SHA = 0x0045
    TLS_DHE_RSA_WITH_AES_128_CBC_SHA256 = 0x0067
    TLS_DH_RSA_WITH_AES_256_CBC_SHA256 = 0x0069
    TLS_DHE_RSA_WITH_AES_256_CBC_SHA256 = 0x006B
    TLS_RSA_WITH_CAMELLIA_256_CBC_SHA = 0x0084
    TLS_DH_RSA_WITH_CAMELLIA_256_CBC_SHA = 0x0086
    TLS_DHE_RSA_WITH_CAMELLIA_256_CBC_SHA = 0x0088
    TLS_RSA_WITH_SEED_CBC_SHA = 0x0096
    TLS_DH_RSA_WITH_SEED_CBC_SHA = 0x0098
    TLS_DHE_RSA_WITH_SEED_CBC_SHA = 0x009A
    TLS_RSA_WITH_AES_128_GCM_SHA256 = 0x009C
    TLS_RSA_WITH_AES_256_GCM_SHA384 = 0x009D
    TLS_DHE_RSA_WITH_AES_128_GCM_SHA256 = 0x009E
    TLS_DHE_RSA_WITH_AES_256_GCM_SHA384 = 0x009F
    TLS_DH_RSA_WITH_AES_128_GCM_SHA256 = 0x00A0
    TLS_DH_RSA_WITH_AES_256_GCM_SHA384 = 0x00A1
    TLS_RSA_WITH_CAMELLIA_128_CBC_SHA256 = 0x00BA
    TLS_DH_RSA_WITH_CAMELLIA_128_CBC_SHA256 = 0x00BC
    TLS_DHE_RSA_WITH_CAMELLIA_128_CBC_SHA256 = 0x00BE
    TLS_RSA_WITH_CAMELLIA_256_CBC_SHA256 = 0x00C0
    TLS_DH_RSA_WITH_CAMELLIA_256_CBC_SHA256 = 0x00C2
    TLS_DHE_RSA_WITH_CAMELLIA_256_CBC_SHA256 = 0x00C4
    TLS_AES_128_GCM_SHA256 = 0x1301
    TLS_AES_256_GCM_SHA384 = 0x1302
    TLS_CHACHA20_POLY1305_SHA256 = 0x1303
    TLS_AES_128_CCM_SHA256 = 0x1304
    TLS_AES_128_CCM_8_SHA256 = 0x1305
    TLS_ECDH_ECDSA_WITH_RC4_128_SHA = 0xC002
    TLS_ECDH_ECDSA_WITH_3DES_EDE_CBC_SHA = 0xC003
    TLS_ECDH_ECDSA_WITH_AES_128_CBC_SHA = 0xC004
    TLS_ECDH_ECDSA_WITH_AES_256_CBC_SHA = 0xC005
    TLS_ECDHE_ECDSA_WITH_RC4_128_SHA = 0xC007
    TLS_ECDHE_ECDSA_WITH_3DES_EDE_CBC_SHA = 0xC008
    TLS_ECDHE_ECDSA_WITH_AES_128_CBC_SHA = 0xC009
    TLS_ECDHE_ECDSA_WITH_AES_256_CBC_SHA = 0xC00A
    TLS_ECDH_RSA_WITH_RC4_128_SHA = 0xC00C
    TLS_ECDH_RSA_WITH_3DES_EDE_CBC_SHA = 0xC00D
    TLS_ECDH_RSA_WITH_AES_128_CBC_SHA = 0xC00E
    TLS_ECDH_RSA_WITH_AES_256_CBC_SHA = 0xC00F
    TLS_ECDHE_RSA_WITH_RC4_128_SHA = 0xC011
    TLS_ECDHE_RSA_WITH_3DES_EDE_CBC_SHA = 0xC012
    TLS_ECDHE_RSA_WITH_AES_128_CBC_SHA = 0xC013
    TLS_ECDHE_RSA_WITH_AES_256_CBC_SHA = 0xC014
    TLS_ECDHE_ECDSA_WITH_AES_128_CBC_SHA256 = 0xC023
    TLS_ECDHE_ECDSA_WITH_AES_256_CBC_SHA384 = 0xC024
    TLS_ECDH_ECDSA_WITH_AES_128_CBC_SHA256 = 0xC025
    TLS_ECDH_ECDSA_WITH_AES_256_CBC_SHA384 = 0xC026
    TLS_ECDHE_RSA_WITH_AES_128_CBC_SHA256 = 0xC027
    TLS_ECDHE_RSA_WITH_AES_256_CBC_SHA384 = 0xC028
    TLS_ECDH_RSA_WITH_AES_128_CBC_SHA256 = 0xC029
    TLS_ECDH_RSA_WITH_AES_256_CBC_SHA384 = 0xC02A
    TLS_ECDHE_ECDSA_WITH_AES_128_GCM_SHA256 = 0xC02B
    TLS_ECDHE_ECDSA_WITH_AES_256_GCM_SHA384 = 0xC02C
    TLS_ECDH_ECDSA_WITH_AES_128_GCM_SHA256 = 0xC02D
    TLS_ECDH_ECDSA_WITH_AES_256_GCM_SHA384 = 0xC02E
    TLS_ECDHE_RSA_WITH_AES_128_GCM_SHA256 = 0xC02F
    TLS_ECDHE_RSA_WITH_AES_256_GCM_SHA384 = 0xC030
    TLS_ECDH_RSA_WITH_AES_128_GCM_SHA256 = 0xC031
    TLS_ECDH_RSA_WITH_AES_256_GCM_SHA384 = 0xC032
    TLS_ECDHE_ECDSA_WITH_CAMELLIA_128_CBC_SHA256 = 0xC072
    TLS_ECDHE_ECDSA_WITH_CAMELLIA_256_CBC_SHA384 = 0xC073
    TLS_ECDH_ECDSA_WITH_CAMELLIA_128_CBC_SHA256 = 0xC074
    TLS_ECDH_ECDSA_WITH_CAMELLIA_256_CBC_SHA384 = 0xC075
    TLS_ECDHE_RSA_WITH_CAMELLIA_128_CBC_SHA256 = 0xC076
    TLS_ECDHE_RSA_WITH_CAMELLIA_256_CBC_SHA384 = 0xC077
    TLS_ECDH_RSA_WITH_CAMELLIA_128_CBC_SHA256 = 0xC078
    TLS_ECDH_RSA_WITH_CAMELLIA_256_CBC_SHA384 = 0xC079
    TLS_RSA_WITH_CAMELLIA_128_GCM_SHA256 = 0xC07A
    TLS_RSA_WITH_CAMELLIA_256_GCM_SHA384 = 0xC07B
    TLS_DHE_RSA_WITH_CAMELLIA_128_GCM_SHA256 = 0xC07C
    TLS_DHE_RSA_WITH_CAMELLIA_256_GCM_SHA384 = 0xC07D
    TLS_DH_RSA_WITH_CAMELLIA_128_GCM_SHA256 = 0xC07E
    TLS_DH_RSA_WITH_CAMELLIA_256_GCM_SHA384 = 0xC07F
    TLS_ECDHE_ECDSA_WITH_CAMELLIA_128_GCM_SHA256 = 0xC086
    TLS_ECDHE_ECDSA_WITH_CAMELLIA_256_GCM_SHA384 = 0xC087
    TLS_ECDH_ECDSA_WITH_CAMELLIA_128_GCM_SHA256 = 0xC088
    TLS_ECDH_ECDSA_WITH_CAMELLIA_256_GCM_SHA384 = 0xC089
    TLS_ECDHE_RSA_WITH_CAMELLIA_128_GCM_SHA256 = 0xC08A
    TLS_ECDHE_RSA_WITH_CAMELLIA_256_GCM_SHA384 = 0xC08B
    TLS_ECDH_RSA_WITH_CAMELLIA_128_GCM_SHA256 = 0xC08C
    TLS_ECDH_RSA_WITH_CAMELLIA_256_GCM_SHA384 = 0xC08D
    TLS_RSA_WITH_AES_128_CCM = 0xC09C
    TLS_RSA_WITH_AES_256_CCM = 0xC09D
    TLS_DHE_RSA_WITH_AES_128_CCM = 0xC09E
    TLS_DHE_RSA_WITH_AES_256_CCM = 0xC09F
    TLS_RSA_WITH_AES_128_CCM_8 = 0xC0A0
    TLS_RSA_WITH_AES_256_CCM_8 = 0xC0A1
    TLS_DHE_RSA_WITH_AES_128_CCM_8 = 0xC0A2
    TLS_DHE_RSA_WITH_AES_256_CCM_8 = 0xC0A3
    TLS_ECDHE_ECDSA_WITH_AES_128_CCM = 0xC0AC
    TLS_ECDHE_ECDSA_WITH_AES_256_CCM = 0xC0AD
    TLS_ECDHE_ECDSA_WITH_AES_128_CCM_8 = 0xC0AE
    TLS_ECDHE_ECDSA_WITH_AES_256_CCM_8 = 0xC0AF
    TLS_ECDHE_RSA_WITH_CHACHA20_POLY1305_SHA256 = 0xCCA8
    TLS_ECDHE_ECDSA_WITH_CHACHA20_POLY1305_SHA256 = 0xCCA9
    TLS_DHE_RSA_WITH_CHACHA20_POLY1305_SHA256 = 0xCCAA


DEFAULT_CIPHER_LIST = [
    CipherSuite.TLS_ECDHE_ECDSA_WITH_AES_256_GCM_SHA384,
    CipherSuite.TLS_ECDHE_RSA_WITH_AES_256_GCM_SHA384,
    CipherSuite.TLS_DHE_RSA_WITH_AES_256_GCM_SHA384,
    CipherSuite.TLS_ECDHE_ECDSA_WITH_AES_128_GCM_SHA256,
    CipherSuite.TLS_ECDHE_RSA_WITH_AES_128_GCM_SHA256,
    CipherSuite.TLS_DHE_RSA_WITH_AES_128_GCM_SHA256,
    CipherSuite.TLS_ECDHE_ECDSA_WITH_CHACHA20_POLY1305_SHA256,
    CipherSuite.TLS_ECDHE_RSA_WITH_CHACHA20_POLY1305_SHA256,
    CipherSuite.TLS_DHE_RSA_WITH_CHACHA20_POLY1305_SHA256,
    CipherSuite.TLS_ECDHE_ECDSA_WITH_AES_256_CBC_SHA384,
    CipherSuite.TLS_ECDHE_RSA_WITH_AES_256_CBC_SHA384,
    CipherSuite.TLS_DHE_RSA_WITH_AES_256_CBC_SHA256,
    CipherSuite.TLS_ECDHE_ECDSA_WITH_AES_256_CBC_SHA,
    CipherSuite.TLS_ECDHE_RSA_WITH_AES_256_CBC_SHA,
    CipherSuite.TLS_DHE_RSA_WITH_AES_256_CBC_SHA,
    CipherSuite.TLS_ECDHE_ECDSA_WITH_AES_128_CBC_SHA256,
    CipherSuite.TLS_ECDHE_RSA_WITH_AES_128_CBC_SHA256,
    CipherSuite.TLS_DHE_RSA_WITH_AES_128_CBC_SHA256,
    CipherSuite.TLS_ECDHE_ECDSA_WITH_AES_128_CBC_SHA,
    CipherSuite.TLS_ECDHE_RSA_WITH_AES_128_CBC_SHA,
    CipherSuite.TLS_DHE_RSA_WITH_AES_128_CBC_SHA,
    CipherSuite.TLS_ECDH_ECDSA_WITH_AES_256_GCM_SHA384,
    CipherSuite.TLS_ECDH_RSA_WITH_AES_256_GCM_SHA384,
    CipherSuite.TLS_DH_RSA_WITH_AES_256_GCM_SHA384,
    CipherSuite.TLS_ECDH_ECDSA_WITH_AES_128_GCM_SHA256,
    CipherSuite.TLS_ECDH_RSA_WITH_AES_128_GCM_SHA256,
    CipherSuite.TLS_DH_RSA_WITH_AES_128_GCM_SHA256,
    CipherSuite.TLS_ECDH_ECDSA_WITH_AES_256_CBC_SHA384,
    CipherSuite.TLS_ECDH_RSA_WITH_AES_256_CBC_SHA384,
    CipherSuite.TLS_DH_RSA_WITH_AES_256_CBC_SHA256,
    CipherSuite.TLS_ECDH_ECDSA_WITH_AES_256_CBC_SHA,
    CipherSuite.TLS_ECDH_RSA_WITH_AES_256_CBC_SHA,
    CipherSuite.TLS_DH_RSA_WITH_AES_256_CBC_SHA,
    CipherSuite.TLS_ECDH_ECDSA_WITH_AES_128_CBC_SHA256,
    CipherSuite.TLS_ECDH_RSA_WITH_AES_128_CBC_SHA256,
    CipherSuite.TLS_DH_RSA_WITH_AES_128_CBC_SHA256,
    CipherSuite.TLS_ECDH_ECDSA_WITH_AES_128_CBC_SHA,
    CipherSuite.TLS_ECDH_RSA_WITH_AES_128_CBC_SHA,
    CipherSuite.TLS_DH_RSA_WITH_AES_128_CBC_SHA,
    CipherSuite.TLS_RSA_WITH_AES_256_GCM_SHA384,
    CipherSuite.TLS_RSA_WITH_AES_128_GCM_SHA256,
    CipherSuite.TLS_RSA_WITH_AES_256_CBC_SHA256,
    CipherSuite.TLS_RSA_WITH_AES_256_CBC_SHA,
    CipherSuite.TLS_RSA_WITH_AES_128_CBC_SHA256,
    CipherSuite.TLS_RSA_WITH_AES_128_CBC_SHA,
]


class NextProtocol(Enum):
    """The underlying negotiated ("next") protocol."""

    H2 = b"h2"
    H2C = b"h2c"
    HTTP1 = b"http/1.1"
    WEBRTC = b"webrtc"
    C_WEBRTC = b"c-webrtc"
    FTP = b"ftp"
    STUN = b"stun.nat-discovery"
    TURN = b"stun.turn"


class TLSVersion(Enum):
    """
    TLS versions.

    The `MINIMUM_SUPPORTED` and `MAXIMUM_SUPPORTED` variants are "open ended",
    and refer to the "lowest mutually supported" and "highest mutually supported"
    TLS versions, respectively.
    """

    MINIMUM_SUPPORTED = "MINIMUM_SUPPORTED"
    SSLv2 = "SSLv2"
    SSLv3 = "SSLv3"
    TLSv1 = "TLSv1"
    TLSv1_1 = "TLSv1.1"
    TLSv1_2 = "TLSv1.2"
    TLSv1_3 = "TLSv1.3"
    MAXIMUM_SUPPORTED = "MAXIMUM_SUPPORTED"


class TLSError(Exception):
    """
    The base exception for all TLS related errors from any backend.

    Catching this error should be sufficient to catch *all* TLS errors,
    regardless of what backend is used.
    """


class WantWriteError(TLSError):
    """
    A special signaling exception used only when non-blocking or buffer-only I/O is used.

    This error signals that the requested
    operation cannot complete until more data is written to the network,
    or until the output buffer is drained.

    This error is should only be raised when it is completely impossible
    to write any data. If a partial write is achievable then this should
    not be raised.
    """


class WantReadError(TLSError):
    """
    A special signaling exception used only when non-blocking or buffer-only I/O is used.

    This error signals that the requested
    operation cannot complete until more data is read from the network, or
    until more data is available in the input buffer.

    This error should only be raised when it is completely impossible to
    write any data. If a partial write is achievable then this should not
    be raised.
    """


class RaggedEOF(TLSError):
    """A special signaling exception used when a TLS connection has been
    closed gracelessly: that is, when a TLS CloseNotify was not received
    from the peer before the underlying TCP socket reached EOF. This is a
    so-called "ragged EOF".

    This exception is not guaranteed to be raised in the face of a ragged
    EOF: some implementations may not be able to detect or report the
    ragged EOF.

    This exception is not always a problem. Ragged EOFs are a concern only
    when protocols are vulnerable to length truncation attacks. Any
    protocol that can detect length truncation attacks at the application
    layer (e.g. HTTP/1.1 and HTTP/2) is not vulnerable to this kind of
    attack and so can ignore this exception.
    """


class SigningChain(Generic[_Certificate, _PrivateKey]):
    """Object representing a certificate chain used in TLS."""

<<<<<<< HEAD
    leaf: tuple[_Certificate, _PrivateKey]
    chain: list[_Certificate]

    def __init__(
        self,
        leaf: tuple[_Certificate, _PrivateKey],
        chain: Sequence[_Certificate] | None = None,
=======
    leaf: tuple[Certificate, PrivateKey | None]
    chain: list[Certificate]

    def __init__(
        self,
        leaf: tuple[Certificate, PrivateKey | None],
        chain: Sequence[Certificate],
>>>>>>> 819ca734
    ):
        """Initializes a SigningChain object."""
        self.leaf = leaf
        if chain is None:
            chain = []
        self.chain = list(chain)


class Backend(Generic[_TrustStore, _Certificate, _PrivateKey, _ClientContext, _ServerContext]):
    """An object representing the collection of classes that implement the
    PEP 543 abstract TLS API for a specific TLS implementation.
    """

    __slots__ = (
        "_certificate",
        "_client_context",
        "_private_key",
        "_server_context",
        "_trust_store",
    )

    @property
    def client_configuration(
        self,
    ) -> type[TLSClientConfiguration[_TrustStore, _Certificate, _PrivateKey]]:
        """
        Returns a type object for `TLSClientConfiguration`.

        This is identical to using `TLSClientConfiguration` directly, except
        that this property defines generic annotations that bind the
        created object to a specific backend's types. As such, you should
        prefer it in type-checked code.
        """
        return TLSClientConfiguration

    @property
    def server_configuration(
        self,
    ) -> type[TLSServerConfiguration[_TrustStore, _Certificate, _PrivateKey]]:
        """
        Returns a type object for `TLSServerConfiguration`.

        This is identical to using `TLSServerConfiguration` directly, except
        that this property defines generic annotations that bind the
        created object to a specific backend's types. As such, you should
        prefer it in type-checked code.
        """

        return TLSServerConfiguration

    def __init__(
        self,
        certificate: type[_Certificate],
        client_context: type[_ClientContext],
        private_key: type[_PrivateKey],
        server_context: type[_ServerContext],
        trust_store: type[_TrustStore],
    ) -> None:
        """Initializes all attributes of the backend."""

        self._certificate = certificate
        self._client_context = client_context
        self._private_key = private_key
        self._server_context = server_context
        self._trust_store = trust_store

    @property
    def certificate(self) -> type[_Certificate]:
        """The concrete implementation of the PEP 543 Certificate object used
        by this TLS backend.
        """
        return self._certificate

    @property
    def client_context(self) -> type[_ClientContext]:
        """The concrete implementation of the PEP 543 Client Context object,
        if this TLS backend supports being the client on a TLS connection.
        """
        return self._client_context

    @property
    def private_key(self) -> type[_PrivateKey]:
        """The concrete implementation of the PEP 543 Private Key object used
        by this TLS backend.
        """
        return self._private_key

    @property
    def server_context(self) -> type[_ServerContext]:
        """The concrete implementation of the PEP 543 Server Context object,
        if this TLS backend supports being a server on a TLS connection.
        """
        return self._server_context

    @property
    def trust_store(self) -> type[_TrustStore]:
        """The concrete implementation of the PEP 543 TrustStore object used
        by this TLS backend.
        """
        return self._trust_store<|MERGE_RESOLUTION|>--- conflicted
+++ resolved
@@ -176,13 +176,8 @@
 
     def __init__(
         self,
-<<<<<<< HEAD
         certificate_chain: SigningChain[_Certificate, _PrivateKey] | None = None,
         ciphers: Sequence[CipherSuite] | None = None,
-=======
-        certificate_chain: SigningChain | None = None,
-        ciphers: Sequence[CipherSuite | int] | None = None,
->>>>>>> 819ca734
         inner_protocols: Sequence[NextProtocol | bytes] | None = None,
         lowest_supported_version: TLSVersion | None = None,
         highest_supported_version: TLSVersion | None = None,
@@ -252,17 +247,10 @@
         return self._trust_store
 
 
-<<<<<<< HEAD
 class TLSServerConfiguration(_TLSBaseConfiguration[_TrustStore, _Certificate, _PrivateKey]):
-    """TLS configuration for a "server" socket, i.e. a socket accepting connections from clients."""
-
-    __slots__ = ()
-=======
-class TLSServerConfiguration(_TLSBaseConfiguration):
     """TLS configuration for a "server" socket, i.e. a socket
     accepting connections from clients. The server configuration
     currently does not have any server-specific attributes."""
->>>>>>> 819ca734
 
     def __init__(
         self,
@@ -285,15 +273,10 @@
         )
 
 
-<<<<<<< HEAD
 class TLSClientConfiguration(_TLSBaseConfiguration[_TrustStore, _Certificate, _PrivateKey]):
-    """TLS configuration for a "client" socket, i.e. a socket making a connection to a server."""
-=======
-class TLSClientConfiguration(_TLSBaseConfiguration):
     """TLS configuration for a "client" socket, i.e. a socket
     making a connection to a server. The client configuration
     currently does not have any server-specific attributes."""
->>>>>>> 819ca734
 
     def __init__(
         self,
@@ -712,23 +695,13 @@
 class SigningChain(Generic[_Certificate, _PrivateKey]):
     """Object representing a certificate chain used in TLS."""
 
-<<<<<<< HEAD
-    leaf: tuple[_Certificate, _PrivateKey]
+    leaf: tuple[_Certificate, _PrivateKey | None]
     chain: list[_Certificate]
 
     def __init__(
         self,
-        leaf: tuple[_Certificate, _PrivateKey],
+        leaf: tuple[_Certificate, _PrivateKey | None],
         chain: Sequence[_Certificate] | None = None,
-=======
-    leaf: tuple[Certificate, PrivateKey | None]
-    chain: list[Certificate]
-
-    def __init__(
-        self,
-        leaf: tuple[Certificate, PrivateKey | None],
-        chain: Sequence[Certificate],
->>>>>>> 819ca734
     ):
         """Initializes a SigningChain object."""
         self.leaf = leaf
