"""Shims the standard library OpenSSL module into the amended PEP 543 API."""

from __future__ import annotations

import os
import socket
import ssl
import tempfile
import typing
import weakref
from collections.abc import Buffer, Sequence
from contextlib import contextmanager
from pathlib import Path

import truststore

from .tlslib import (
    Backend,
    Certificate,
    CipherSuite,
    NextProtocol,
    PrivateKey,
    RaggedEOF,
    SigningChain,
    TLSClientConfiguration,
    TLSError,
    TLSServerConfiguration,
    TLSVersion,
    TrustStore,
    WantReadError,
    WantWriteError,
)

_SSLContext = ssl.SSLContext | truststore.SSLContext

_TLSMinVersionOpts = {
    TLSVersion.MINIMUM_SUPPORTED: ssl.TLSVersion.MINIMUM_SUPPORTED,
    TLSVersion.TLSv1_2: ssl.TLSVersion.TLSv1_2,
    TLSVersion.TLSv1_3: ssl.TLSVersion.TLSv1_3,
}

_TLSMaxVersionOpts = {
    TLSVersion.TLSv1_2: ssl.TLSVersion.TLSv1_2,
    TLSVersion.TLSv1_3: ssl.TLSVersion.TLSv1_3,
    TLSVersion.MAXIMUM_SUPPORTED: ssl.TLSVersion.MAXIMUM_SUPPORTED,
}

# We need to populate a dictionary of ciphers that OpenSSL supports, in the
# form of {16-bit number: OpenSSL suite name}.
ctx = ssl.SSLContext(ssl.PROTOCOL_TLS_CLIENT)
ctx.set_ciphers("ALL:COMPLEMENTOFALL")
_cipher_map = {c["id"] & 0xFFFF: c["name"] for c in ctx.get_ciphers()}
del ctx


@contextmanager
def _error_converter(
    ignore_filter: tuple[type[Exception]] | tuple[()] = (),
) -> typing.Generator[None, None, None]:
    """
    Catches errors from the ssl module and wraps them up in TLSError
    exceptions. Ignores certain kinds of exceptions as requested.
    """
    try:
        yield
    except ignore_filter:
        pass
    except ssl.SSLWantReadError:
        raise WantReadError("Must read data") from None
    except ssl.SSLWantWriteError:
        raise WantWriteError("Must write data") from None
    except ssl.SSLEOFError:
        raise RaggedEOF("Ragged EOF") from None
    except ssl.SSLError as e:
        raise TLSError(e) from None


def _remove_path(ts_cert_priv: TrustStore | Certificate | PrivateKey) -> None:
    ts_cert_priv._path = None


def _is_system_trust_store(trust_store: TrustStore | None) -> bool:
    return trust_store is None or (
        trust_store._path is None and trust_store._buffer is None and trust_store._id is None
    )


def _get_path_from_trust_store(
    context: _SSLContext, trust_store: TrustStore | None
) -> os.PathLike | None:
    assert trust_store is not None
    if trust_store._path is not None:
        return trust_store._path
    elif trust_store._buffer is not None:
        tmp_path = tempfile.NamedTemporaryFile(mode="w+b", delete=False, delete_on_close=False)
        tmp_path.write(trust_store._buffer)
        tmp_path.close()
        # Store this path to prevent creation of multiple files for each trust store
        trust_store._path = Path(tmp_path.name)
        weakref.finalize(context, os.remove, tmp_path.name)
        weakref.finalize(context, _remove_path, trust_store)
        return trust_store._path
    elif trust_store._id is not None:
        raise NotImplementedError("This backend does not support id-based trust stores.")
    else:
        return None


def _create_client_context_with_trust_store(trust_store: TrustStore | None) -> _SSLContext:
    some_context: _SSLContext

    if _is_system_trust_store(trust_store):
        some_context = truststore.SSLContext(ssl.PROTOCOL_TLS_CLIENT)
    else:
        some_context = ssl.SSLContext(ssl.PROTOCOL_TLS_CLIENT)
        trust_store_path = _get_path_from_trust_store(some_context, trust_store)
        some_context.load_verify_locations(trust_store_path)

    # TLS Compression is a security risk and is removed in TLS v1.3
    some_context.options |= ssl.OP_NO_COMPRESSION

    some_context.verify_flags = (
        ssl.VerifyFlags.VERIFY_X509_STRICT | ssl.VerifyFlags.VERIFY_X509_PARTIAL_CHAIN
    )

    return some_context


def _create_server_context_with_trust_store(
    trust_store: TrustStore | None,
) -> ssl.SSLContext:
    some_context: ssl.SSLContext

    # truststore does not support server side
    some_context = ssl.SSLContext(ssl.PROTOCOL_TLS_SERVER)

    if trust_store is not None:
        some_context.verify_mode = ssl.CERT_REQUIRED
        trust_store_path = _get_path_from_trust_store(some_context, trust_store)

        if trust_store_path is not None:
            some_context.load_verify_locations(trust_store_path)
        else:
            some_context.load_default_certs(ssl.Purpose.CLIENT_AUTH)

    # TLS Compression is a security risk and is removed in TLS v1.3
    some_context.options |= ssl.OP_NO_COMPRESSION

    return some_context


def _sni_callback_builder(
    _name_to_chain_map: weakref.WeakValueDictionary[str, SigningChain],
    original_config: TLSServerConfiguration,
) -> typing.Callable[[ssl.SSLSocket, str, ssl.SSLContext], ssl.AlertDescription | None]:
    def pep543_callback(
        ssl_socket: ssl.SSLSocket,
        server_name: str,
        stdlib_context: ssl.SSLContext,
    ) -> ssl.AlertDescription | None:
        try:
            sign_chain = _name_to_chain_map[server_name]
        except KeyError:
            return ssl.ALERT_DESCRIPTION_INTERNAL_ERROR

        new_config: TLSServerConfiguration = TLSServerConfiguration(
            certificate_chain=(sign_chain,),
            ciphers=original_config.ciphers,
            inner_protocols=original_config.inner_protocols,
            lowest_supported_version=original_config.lowest_supported_version,
            highest_supported_version=original_config.highest_supported_version,
            trust_store=original_config.trust_store,
        )
        ssl_socket.context = _init_context_server(new_config)

        # Returning None, perversely, is how one signals success from this
        # function. Will wonders never cease?
        return None

    return pep543_callback


def _configure_server_context_for_certs(
    context: ssl.SSLContext,
    cert_chain: Sequence[SigningChain] | None = None,
    sni_config: TLSServerConfiguration | None = None,
) -> ssl.SSLContext:
    if cert_chain is not None:
        if len(cert_chain) == 1:
            # Only one SigningChain, no need to configure SNI
            return _configure_context_for_single_signing_chain(context, cert_chain[0])

        elif len(cert_chain) > 1:
            # We have multiple SigningChains, need to configure SNI
            assert sni_config is not None
            return _configure_context_for_sni(context, cert_chain, sni_config)

    return context


def _get_path_from_cert_or_priv(
    context: _SSLContext, cert_or_priv: Certificate | PrivateKey
) -> os.PathLike:
    if cert_or_priv._path is not None:
        return cert_or_priv._path
    elif cert_or_priv._buffer is not None:
        tmp_path = tempfile.NamedTemporaryFile(mode="w+b", delete=False, delete_on_close=False)
        tmp_path.write(cert_or_priv._buffer)
        tmp_path.close()
        weakref.finalize(context, os.remove, tmp_path.name)
        # Store the path for future usage, preventing creation of multiple files
        cert_or_priv._path = Path(tmp_path.name)
        weakref.finalize(context, _remove_path, cert_or_priv)
        return cert_or_priv._path
    elif cert_or_priv._id is not None:
        raise NotImplementedError("This backend does not support id-based certificates.")
    else:
        raise ValueError("Certificate or PrivateKey cannot be empty.")


def _get_bytes_from_cert(cert: Certificate) -> bytes:
    if cert._buffer is not None:
        return cert._buffer
    elif cert._path is not None:
        # Do not save cert in memory
        return Path(cert._path).read_bytes()
    elif cert._id is not None:
        raise NotImplementedError("This backend does not support id-based certificates.")
    else:
        raise ValueError("Certificate cannot be empty.")


def _configure_context_for_single_signing_chain(
    context: _SSLContext,
    cert_chain: SigningChain | None = None,
) -> _SSLContext:
    """Given a PEP 543 cert chain, configure the SSLContext to send that cert
    chain in the handshake.

    Returns the context.
    """

    if cert_chain is not None:
        cert = cert_chain.leaf[0]
        # assert isinstance(cert, OpenSSLCertificate)

        if len(cert_chain.chain) == 0:
            cert_path = _get_path_from_cert_or_priv(context, cert)

        else:
            with tempfile.NamedTemporaryFile(mode="wb", delete=False) as io:
                # Write first cert
                io.write(_get_bytes_from_cert(cert))

                for cert in cert_chain.chain:
                    # TODO: Typecheck this properly.
                    # assert isinstance(cert, OpenSSLCertificate)
                    io.write(b"\n")
                    io.write(_get_bytes_from_cert(cert))

            weakref.finalize(context, os.remove, io.name)
            cert_path = Path(io.name)

        key_path = None
        if cert_chain.leaf[1] is not None:
            privkey = cert_chain.leaf[1]

            key_path = _get_path_from_cert_or_priv(context, privkey)

        assert cert_path is not None
        with _error_converter():
            context.load_cert_chain(cert_path, key_path, None)

    return context


def _configure_context_for_sni(
    context: ssl.SSLContext,
    cert_chain: Sequence[SigningChain],
    sni_config: TLSServerConfiguration,
) -> ssl.SSLContext:
    # This is a mapping of concrete server names to the corresponding SigningChain
    _name_to_chain_map: weakref.WeakValueDictionary[str, SigningChain] = (
        weakref.WeakValueDictionary()
    )

    for sign_chain in cert_chain:
        # Parse leaf certificates to find server names
        cert = sign_chain.leaf[0]
        # assert isinstance(cert, OpenSSLCertificate)
        cert_path = _get_path_from_cert_or_priv(context, cert)
        dec_cert = ssl._ssl._test_decode_cert(cert_path)  # type: ignore[attr-defined]

        try:
            alt_names = dec_cert["subjectAltName"]
        except KeyError:
            continue

        server_name = None
        for name in alt_names:
            assert len(name) == 2
            if name[0] == "DNS":
                server_name = name[1]
                break

        if server_name is not None:
            _name_to_chain_map[server_name] = sign_chain

    context.sni_callback = _sni_callback_builder(_name_to_chain_map, sni_config)  # type: ignore[assignment]

    return context


def _configure_context_for_ciphers(
    context: _SSLContext, ciphers: Sequence[CipherSuite | int] | None = None
) -> _SSLContext:
    """Given a PEP 543 cipher suite list, configure the SSLContext to use those
    cipher suites.

    Returns the context.
    """
    if ciphers is not None:
        ossl_names = [_cipher_map[cipher] for cipher in ciphers if cipher in _cipher_map]
    if not ossl_names:
        msg = "None of the provided ciphers are supported by the OpenSSL backend!"
        raise TLSError(msg)
    with _error_converter():
        context.set_ciphers(":".join(ossl_names))
    return context


def _configure_context_for_negotiation(
    context: _SSLContext,
    inner_protocols: Sequence[NextProtocol | bytes] | None = None,
) -> _SSLContext:
    """Given a PEP 543 list of protocols to negotiate, configures the SSLContext
    to negotiate those protocols.
    """
    if inner_protocols:
        protocols = []
        for np in inner_protocols:
            proto_string = np if isinstance(np, bytes) else np.value
            # The protocol string needs to be of type str for the standard
            # library.
            protocols.append(proto_string.decode("ascii"))

        context.set_alpn_protocols(protocols)

    return context


def _init_context_common(
    some_context: _SSLContext,
    config: TLSClientConfiguration | TLSServerConfiguration,
) -> _SSLContext:
    some_context = _configure_context_for_ciphers(
        some_context,
        config.ciphers,
    )
    some_context = _configure_context_for_negotiation(
        some_context,
        config.inner_protocols,
    )

    try:
        some_context.minimum_version = _TLSMinVersionOpts[config.lowest_supported_version]
        some_context.maximum_version = _TLSMaxVersionOpts[config.highest_supported_version]
    except KeyError:
        raise TLSError("Bad maximum/minimum options")

    return some_context


def _init_context_client(config: TLSClientConfiguration) -> _SSLContext:
    """Initialize an SSL context object with a given client configuration."""
    some_context = _create_client_context_with_trust_store(config.trust_store)

    some_context = _configure_context_for_single_signing_chain(
        some_context, config.certificate_chain
    )

    return _init_context_common(some_context, config)


def _init_context_server(config: TLSServerConfiguration) -> _SSLContext:
    """Initialize an SSL context object with a given server configuration."""
    some_context = _create_server_context_with_trust_store(config.trust_store)

    some_context = _configure_server_context_for_certs(
        some_context, config.certificate_chain, config
    )

    return _init_context_common(some_context, config)


class OpenSSLTLSSocket:
    """A TLSSocket implementation based on OpenSSL."""

    __slots__ = (
        "_parent_context",
        "_socket",
        "_ssl_context",
    )

    _parent_context: OpenSSLClientContext | OpenSSLServerContext
    _socket: ssl.SSLSocket
    _ssl_context: _SSLContext

    def __init__(self, *args: tuple, **kwargs: tuple) -> None:
        """OpenTLSSockets should not be constructed by the user.
        Instead, the ClientContext.connect() and
        ServerContext.connect() use the _create() method."""
        msg = (
            f"{self.__class__.__name__} does not have a public constructor. "
            "Instances are returned by ClientContext.connect() or ServerContext.connect()."
        )
        raise TypeError(
            msg,
        )

    @classmethod
    def _create(
        cls,
        address: tuple[str | None, int],
        parent_context: OpenSSLClientContext | OpenSSLServerContext,
        server_side: bool,
        ssl_context: _SSLContext,
    ) -> OpenSSLTLSSocket:
        self = cls.__new__(cls)
        self._parent_context = parent_context
        self._ssl_context = ssl_context

        if server_side is True:
            sock = socket.create_server(address)
            with _error_converter():
                self._socket = ssl_context.wrap_socket(
                    sock, server_side=server_side, server_hostname=None
                )
        else:
            hostname, _ = address
            sock = socket.create_connection(address)
            with _error_converter():
                self._socket = ssl_context.wrap_socket(
                    sock, server_side=server_side, server_hostname=hostname
                )

        self._socket.setblocking(False)

        return self

    def recv(self, bufsize: int) -> bytes:
        """Receive data from the socket. The return value is a bytes object
        representing the data received. Should not work before the handshake
        is completed."""
        with _error_converter():
            try:
                return self._socket.recv(bufsize)
            except ssl.SSLZeroReturnError:
                return b""

    def send(self, bytes: bytes) -> int:
        """Send data to the socket. The socket must be connected to a remote socket."""
        with _error_converter():
            return self._socket.send(bytes)

    def close(self, force: bool = False) -> None:
        """Unwraps the TLS connection, shuts down both halves of the connection and
        mark the socket closed. If force is True, will only shutdown own half and
        not wait for the other side. If force is False, this will raise WantReadError
        until the other side sends a close_notify alert."""

        try:
            with _error_converter():
                sock = self._socket.unwrap()
        except (ValueError, BrokenPipeError, OSError):
            # If these exceptions are raised, we close the socket without re-trying to unwrap it.
            # - ValueError: The socket was actually not wrapped
            # - BrokenPipeError: There is some issue with the socket
            # - OSError: The other side already shut down
            sock = self._socket
        except WantReadError:
            if force:
                sock = self._socket
            else:
                raise

        # NOTE: OSError indicates that the other side has already hung up.
        with _error_converter(ignore_filter=(OSError,)):
            sock.shutdown(socket.SHUT_RDWR)
        return sock.close()

    def listen(self, backlog: int) -> None:
        """Enable a server to accept connections. If backlog is specified, it
        specifies the number of unaccepted connections that the system will allow
        before refusing new connections."""
        with _error_converter():
            return self._socket.listen(backlog)

    def accept(self) -> tuple[OpenSSLTLSSocket, socket._RetAddress]:
        """Accept a connection. The socket must be bound to an address and listening
        for connections. The return value is a pair (conn, address) where conn is a
        new TLSSocket object usable to send and receive data on the connection, and
        address is the address bound to the socket on the other end of the connection."""

        with _error_converter():
            (sock, address) = self._socket.accept()
        tls_socket = OpenSSLTLSSocket.__new__(OpenSSLTLSSocket)
        tls_socket._parent_context = self._parent_context
        tls_socket._ssl_context = self._ssl_context
        tls_socket._socket = sock
        with _error_converter():
            tls_socket._socket.setblocking(False)
        return (tls_socket, address)

    def getsockname(self) -> socket._RetAddress:
        """Return the local address to which the socket is connected."""
        with _error_converter():
            return self._socket.getsockname()

<<<<<<< HEAD
    def getpeercert(self) -> Certificate | None:
        """Return the certificate provided by the peer during the handshake, if applicable."""
=======
    def getpeercert(self) -> bytes | None:
        """
        Return the raw DER bytes of the certificate provided by the peer
        during the handshake, if applicable.
        """
>>>>>>> cf8b54de
        # In order to return an OpenSSLCertificate, we must obtain the certificate in binary format
        # Obtaining the certificate as a dict is very specific to the ssl module and may be
        # difficult to implement for other backends, so this is not supported

        with _error_converter():
            cert = self._socket.getpeercert(True)
<<<<<<< HEAD
        if cert is None:
            return None
        else:
            return Certificate.from_buffer(cert)
=======

        return cert
>>>>>>> cf8b54de

    def getpeername(self) -> socket._RetAddress:
        """Return the remote address to which the socket is connected."""

        with _error_converter():
            return self._socket.getpeername()

    def fileno(self) -> int:
        """Return the socket's file descriptor (a small integer), or -1 on failure."""

        with _error_converter():
            return self._socket.fileno()

    @property
    def context(self) -> OpenSSLClientContext | OpenSSLServerContext:
        """The ``Context`` object this socket is tied to."""

        return self._parent_context

    def cipher(self) -> CipherSuite | int | None:
        """
        Returns the CipherSuite entry for the cipher that has been negotiated on the connection.

        If no connection has been negotiated, returns ``None``. If the cipher negotiated is not
        defined in CipherSuite, returns the 16-bit integer representing that cipher directly.
        """

        # This is the OpenSSL cipher name. We want the ID, which we can get by
        # looking for this entry in the context's list of supported ciphers.
        ret = self._socket.cipher()

        if ret is None:
            return None
        else:
            ossl_cipher, _, _ = ret

        for cipher in self._ssl_context.get_ciphers():
            if cipher["name"] == ossl_cipher:
                break
        # Since the cipher was negotiated using the OpenSSL context,
        # it must exist in the list of the OpenSSL supported ciphers.
        assert cipher["name"] == ossl_cipher

        cipher_id = cipher["id"] & 0xFFFF
        try:
            return CipherSuite(cipher_id)
        except ValueError:
            return cipher_id

    def negotiated_protocol(self) -> NextProtocol | bytes | None:
        """
        Returns the protocol that was selected during the TLS handshake.

        This selection may have been made using ALPN or some future
        negotiation mechanism.

        If the negotiated protocol is one of the protocols defined in the
        ``NextProtocol`` enum, the value from that enum will be returned.
        Otherwise, the raw bytestring of the negotiated protocol will be
        returned.

        If ``Context.set_inner_protocols()`` was not called, if the other
        party does not support protocol negotiation, if this socket does
        not support any of the peer's proposed protocols, or if the
        handshake has not happened yet, ``None`` is returned.
        """

        proto = self._socket.selected_alpn_protocol()

        # The standard library returns this as a str, we want bytes.
        if proto is None:
            return None

        protoBytes = proto.encode("ascii")

        try:
            return NextProtocol(protoBytes)
        except ValueError:
            return protoBytes

    @property
    def negotiated_tls_version(self) -> TLSVersion | None:
        """The version of TLS that has been negotiated on this connection."""

        ossl_version = self._socket.version()
        if ossl_version is None:
            return None
        else:
            return TLSVersion(ossl_version)


class OpenSSLTLSBuffer:
    """A TLSBuffer implementation based on OpenSSL"""

    __slots__ = (
        "_ciphertext_buffer",
        "_in_bio",
        "_object",
        "_out_bio",
        "_parent_context",
        "_ssl_context",
    )

    _ciphertext_buffer: bytearray
    _in_bio: ssl.MemoryBIO
    _object: ssl.SSLObject
    _out_bio: ssl.MemoryBIO
    _parent_context: OpenSSLClientContext | OpenSSLServerContext
    _ssl_context: _SSLContext

    def __init__(self, *args: tuple, **kwargs: tuple) -> None:
        """OpenTLSBuffers should not be constructed by the user.
        Instead, the ClientContext.create_buffer() and
        ServerContext.create_buffer() use the _create() method."""
        msg = (
            f"{self.__class__.__name__} does not have a public constructor. "
            "Instances are returned by ClientContext.create_buffer() \
                or ServerContext.create_buffer()."
        )
        raise TypeError(
            msg,
        )

    @classmethod
    def _create(
        cls,
        server_hostname: str | None,
        parent_context: OpenSSLClientContext | OpenSSLServerContext,
        server_side: bool,
        ssl_context: _SSLContext,
    ) -> OpenSSLTLSBuffer:
        self = cls.__new__(cls)
        self._parent_context = parent_context
        self._ssl_context = ssl_context

        # We need this extra buffer to implement the peek/consume API, which
        # the MemoryBIO object does not allow.
        self._ciphertext_buffer = bytearray()

        # Set up the SSLObject we're going to back this with.
        self._in_bio = ssl.MemoryBIO()
        self._out_bio = ssl.MemoryBIO()

        if server_side is True:
            with _error_converter():
                self._object = ssl_context.wrap_bio(
                    self._in_bio, self._out_bio, server_side=True, server_hostname=None
                )
        else:
            with _error_converter():
                self._object = ssl_context.wrap_bio(
                    self._in_bio, self._out_bio, server_side=False, server_hostname=server_hostname
                )

        return self

    def read(self, amt: int, buffer: Buffer | None = None) -> bytes | int:
        """
        Read up to ``amt`` bytes of data from the input buffer and return
        the result as a ``bytes`` instance. If an optional buffer is
        provided, the result is written into the buffer and the number of
        bytes is returned instead.

        Once EOF is reached, all further calls to this method return the
        empty byte string ``b''``.

        May read "short": that is, fewer bytes may be returned than were
        requested.

        Raise ``WantReadError`` or ``WantWriteError`` if there is
        insufficient data in either the input or output buffer and the
        operation would have caused data to be written or read.

        May raise ``RaggedEOF`` if the connection has been closed without a
        graceful TLS shutdown. Whether this is an exception that should be
        ignored or not is up to the specific application.

        As at any time a re-negotiation is possible, a call to ``read()``
        can also cause write operations.
        """

        with _error_converter():
            try:
                # MyPy insists that buffer must be a bytearray
                return self._object.read(amt, buffer)  # type: ignore[arg-type]
            except ssl.SSLZeroReturnError:
                return b""

    def write(self, buf: Buffer) -> int:
        """
        Write ``buf`` in encrypted form to the output buffer and return the
        number of bytes written. The ``buf`` argument must be an object
        supporting the buffer interface.

        Raise ``WantReadError`` or ``WantWriteError`` if there is
        insufficient data in either the input or output buffer and the
        operation would have caused data to be written or read. In either
        case, users should endeavour to resolve that situation and then
        re-call this method. When re-calling this method users *should*
        re-use the exact same ``buf`` object, as some backends require that
        the exact same buffer be used.

        This operation may write "short": that is, fewer bytes may be
        written than were in the buffer.

        As at any time a re-negotiation is possible, a call to ``write()``
        can also cause read operations.
        """

        with _error_converter():
            return self._object.write(buf)

    # Get rid and do handshake ourselves?
    def do_handshake(self) -> None:
        """
        Performs the TLS handshake. Also performs certificate validation
        and hostname verification.
        """

        with _error_converter():
            self._object.do_handshake()

    def shutdown(self) -> None:
        """
        Performs a clean TLS shut down. This should generally be used
        whenever possible to signal to the remote peer that the content is
        finished.
        """

        with _error_converter():
            self._object.unwrap()

    def process_incoming(self, data_from_network: bytes) -> None:
        """
        Receives some TLS data from the network and stores it in an
        internal buffer.

        If the internal buffer is overfull, this method will raise
        ``WantReadError`` and store no data. At this point, the user must
        call ``read`` to remove some data from the internal buffer
        before repeating this call.
        """

        with _error_converter():
            written_len = self._in_bio.write(data_from_network)

        assert written_len == len(data_from_network)

    def incoming_bytes_buffered(self) -> int:
        """
        Returns how many bytes are in the incoming buffer waiting to be processed.
        """

        return self._in_bio.pending

    def process_outgoing(self, amount_bytes_for_network: int) -> bytes:
        """
        Returns the next ``amt`` bytes of data that should be written to
        the network from the outgoing data buffer, removing it from the
        internal buffer.
        """

        return self._out_bio.read(amount_bytes_for_network)

    def outgoing_bytes_buffered(self) -> int:
        """
        Returns how many bytes are in the outgoing buffer waiting to be sent.
        """

        return self._out_bio.pending

    @property
    def context(self) -> OpenSSLClientContext | OpenSSLServerContext:
        """The ``Context`` object this socket is tied to."""

        return self._parent_context

    def cipher(self) -> CipherSuite | int | None:
        """
        Returns the CipherSuite entry for the cipher that has been negotiated on the connection.

        If no connection has been negotiated, returns ``None``. If the cipher negotiated is not
        defined in CipherSuite, returns the 16-bit integer representing that cipher directly.
        """

        ret = self._object.cipher()

        if ret is None:
            return None
        else:
            ossl_cipher, _, _ = ret

        for cipher in self._ssl_context.get_ciphers():
            if cipher["name"] == ossl_cipher:
                break
        # Since the cipher was negotiated using the OpenSSL context,
        # it must exist in the list of the OpenSSL supported ciphers.
        assert cipher["name"] == ossl_cipher

        cipher_id = cipher["id"] & 0xFFFF
        try:
            return CipherSuite(cipher_id)
        except ValueError:
            return cipher_id

    def negotiated_protocol(self) -> NextProtocol | bytes | None:
        """
        Returns the protocol that was selected during the TLS handshake.

        This selection may have been made using ALPN or some future
        negotiation mechanism.

        If the negotiated protocol is one of the protocols defined in the
        ``NextProtocol`` enum, the value from that enum will be returned.
        Otherwise, the raw bytestring of the negotiated protocol will be
        returned.

        If ``Context.set_inner_protocols()`` was not called, if the other
        party does not support protocol negotiation, if this socket does
        not support any of the peer's proposed protocols, or if the
        handshake has not happened yet, ``None`` is returned.
        """

        proto = self._object.selected_alpn_protocol()

        # The standard library returns this as a str, we want bytes.
        if proto is None:
            return None

        protoBytes = proto.encode("ascii")

        try:
            return NextProtocol(protoBytes)
        except ValueError:
            return protoBytes

    @property
    def negotiated_tls_version(self) -> TLSVersion | None:
        """The version of TLS that has been negotiated on this connection."""

        ossl_version = self._object.version()
        if ossl_version is None:
            return None
        else:
            return TLSVersion(ossl_version)

<<<<<<< HEAD
    def getpeercert(self) -> Certificate | None:
        """Return the certificate provided by the peer during the handshake, if applicable."""
=======
    def getpeercert(self) -> bytes | None:
        """
        Return the raw DER bytes of the certificate provided by the peer
        during the handshake, if applicable.
        """
>>>>>>> cf8b54de
        # In order to return an OpenSSLCertificate, we must obtain the certificate in binary format
        # Obtaining the certificate as a dict is very specific to the ssl module and may be
        # difficult to implement for other backends, so this is not supported
        with _error_converter():
            cert = self._object.getpeercert(True)
<<<<<<< HEAD
        if cert is None:
            return None
        else:
            return Certificate.from_buffer(cert)
=======

        return cert
>>>>>>> cf8b54de


class OpenSSLClientContext:
    """This class controls and creates a socket that is wrapped using the
    standard library bindings to OpenSSL to perform TLS connections on the
    client side of a network connection.
    """

    def __init__(self, configuration: TLSClientConfiguration) -> None:
        """Create a new context object from a given TLS configuration."""

        self._configuration = configuration

    @property
    def configuration(self) -> TLSClientConfiguration:
        """Returns the TLS configuration that was used to create the context."""

        return self._configuration

    def connect(self, address: tuple[str | None, int]) -> OpenSSLTLSSocket:
        """Create a socket-like object that can be used to do TLS."""
        ossl_context = _init_context_client(self._configuration)

        return OpenSSLTLSSocket._create(
            parent_context=self,
            server_side=False,
            ssl_context=ossl_context,
            address=address,
        )

    def create_buffer(self, server_hostname: str) -> OpenSSLTLSBuffer:
        """Creates a TLSBuffer that acts as an in-memory channel,
        and contains information about the TLS exchange
        (cipher, negotiated_protocol, negotiated_tls_version, etc.)."""

        ossl_context = _init_context_client(self._configuration)

        return OpenSSLTLSBuffer._create(
            server_hostname=server_hostname,
            parent_context=self,
            server_side=False,
            ssl_context=ossl_context,
        )


class OpenSSLServerContext:
    """This class controls and creates and creates a socket that is wrapped using the
    standard library bindings to OpenSSL to perform TLS connections on the
    server side of a network connection.
    """

    def __init__(self, configuration: TLSServerConfiguration) -> None:
        """Create a new context object from a given TLS configuration."""

        self._configuration = configuration

    @property
    def configuration(self) -> TLSServerConfiguration:
        """Returns the TLS configuration that was used to create the context."""

        return self._configuration

    def connect(self, address: tuple[str | None, int]) -> OpenSSLTLSSocket:
        """Create a socket-like object that can be used to do TLS."""
        ossl_context = _init_context_server(self._configuration)

        return OpenSSLTLSSocket._create(
            parent_context=self,
            server_side=True,
            ssl_context=ossl_context,
            address=address,
        )

    def create_buffer(self) -> OpenSSLTLSBuffer:
        """Creates a TLSBuffer that acts as an in-memory channel,
        and contains information about the TLS exchange
        (cipher, negotiated_protocol, negotiated_tls_version, etc.)."""

        ossl_context = _init_context_server(self._configuration)

        return OpenSSLTLSBuffer._create(
            server_hostname=None,
            parent_context=self,
            server_side=True,
            ssl_context=ossl_context,
        )


<<<<<<< HEAD
# class OpenSSLTrustStore:
#     """A handle to a trust store object, either on disk or the system trust store,
#     that can be used to validate the certificates presented by a remote peer.
#     """

#     def __init__(self, path: os.PathLike | None = None):
#         """
#         Creates a TrustStore object from a path or representing the system trust store.
=======
class OpenSSLTrustStore:
    """A handle to a trust store object, either on disk or the system trust store,
    that can be used to validate the certificates presented by a remote peer.
    """

    def __init__(self, path: os.PathLike | None = None):
        """
        Creates a TrustStore object from a path or representing the system trust store.

        If no path is given, the default system trust store is used.
        """

        self._trust_path = path

    @classmethod
    def system(cls) -> OpenSSLTrustStore:
        """
        Returns a TrustStore object that represents the system trust
        database. For the stdlib shim, this is represented by a trust store without a path.
        """

        return cls(path=None)

    @classmethod
    def from_buffer(cls, buf: bytes) -> OpenSSLTrustStore:
        """
        Initializes a trust store from a buffer of PEM-encoded certificates.
        """
        tmp_path = tempfile.NamedTemporaryFile(mode="w+b", delete=False, delete_on_close=False)
        tmp_path.write(buf)
        tmp_path.close()

        trust_store = cls.from_file(Path(tmp_path.name))
        weakref.finalize(trust_store, os.remove, tmp_path.name)
        return trust_store

    @classmethod
    def from_file(cls, path: os.PathLike) -> OpenSSLTrustStore:
        """
        Initializes a trust store from a single file containing PEMs.
        """

        return cls(path=Path(path))

    @classmethod
    def from_id(cls, id: bytes) -> OpenSSLTrustStore:
        """
        Initializes a trust store from an arbitrary identifier.
        """
        raise NotImplementedError("Trust store from arbitrary identifier not supported")


class OpenSSLCertificate:
    """A handle to a certificate object, either on disk or in a buffer, that can
    be used for either server or client connectivity.
    """

    def __init__(self, path: os.PathLike):
        """Creates a certificate object, storing a path to the (temp)file."""

        self._cert_path = path

    @classmethod
    def from_buffer(cls, buffer: bytes) -> OpenSSLCertificate:
        """
        Creates a Certificate object from a byte buffer. This byte buffer
        may be either PEM-encoded or DER-encoded. If the buffer is PEM
        encoded it *must* begin with the standard PEM preamble (a series of
        dashes followed by the ASCII bytes "BEGIN CERTIFICATE" and another
        series of dashes). In the absence of that preamble, the
        implementation may assume that the certificate is DER-encoded
        instead.
        """

        with tempfile.NamedTemporaryFile(mode="wb", delete=False) as io:
            io.write(buffer)

        cert = cls(path=Path(io.name))
        weakref.finalize(cert, os.remove, io.name)
        return cert

    @classmethod
    def from_file(cls, path: os.PathLike) -> OpenSSLCertificate:
        """
        Creates a Certificate object from a file on disk.
        """

        return cls(path=path)

    @classmethod
    def from_id(cls, id: bytes) -> OpenSSLCertificate:
        """
        Creates a Certificate object from an arbitrary identifier. This may
        be useful for backends that rely on system certificate stores.
        """
        raise NotImplementedError("Certificates from arbitrary identifiers not supported")


class OpenSSLPrivateKey:
    """A handle to a private key object, either on disk or in a buffer, that can
    be used along with a certificate for either server or client connectivity.
    """

    def __init__(self, path: os.PathLike):
        """Creates a private key object, storing a path to the (temp)file."""

        self._key_path = path

    @classmethod
    def from_buffer(cls, buffer: bytes) -> OpenSSLPrivateKey:
        """
        Creates a PrivateKey object from a byte buffer. This byte buffer
        may be either PEM-encoded or DER-encoded. If the buffer is PEM
        encoded it *must* begin with the standard PEM preamble (a series of
        dashes followed by the ASCII bytes "BEGIN", the key type, and
        another series of dashes). In the absence of that preamble, the
        implementation may assume that the certificate is DER-encoded
        instead.
        """

        with tempfile.NamedTemporaryFile(mode="wb", delete=False) as io:
            io.write(buffer)

        key = cls(path=Path(io.name))
        weakref.finalize(key, os.remove, io.name)
        return key

    @classmethod
    def from_file(cls, path: os.PathLike) -> OpenSSLPrivateKey:
        """
        Creates a PrivateKey object from a file on disk.
        """
>>>>>>> cf8b54de

#         If no path is given, the default system trust store is used.
#         """

#         self._trust_path = path

#     @classmethod
#     def system(cls) -> OpenSSLTrustStore:
#         """
#         Returns a TrustStore object that represents the system trust
#         database. For the stdlib shim, this is represented by a trust store without a path.
#         """

#         return cls(path=None)

#     @classmethod
#     def from_buffer(cls, buf: bytes) -> OpenSSLTrustStore:
#         """
#         Initializes a trust store from a buffer of PEM-encoded certificates.
#         """
#         tmp_path = tempfile.NamedTemporaryFile(mode="w+b", delete=False, delete_on_close=False)
#         tmp_path.write(buf)
#         tmp_path.close()

#         trust_store = cls.from_file(Path(tmp_path.name))
#         weakref.finalize(trust_store, os.remove, tmp_path.name)
#         return trust_store

#     @classmethod
#     def from_file(cls, path: os.PathLike) -> OpenSSLTrustStore:
#         """
#         Initializes a trust store from a single file containing PEMs.
#         """

#         return cls(path=Path(path))

#     @classmethod
#     def from_id(cls, id: bytes) -> OpenSSLTrustStore:
#         """
#         Initializes a trust store from an arbitrary identifier.
#         """
#         raise NotImplementedError("Trust store from arbitrary identifier not supported")


# class OpenSSLCertificate:
#     """A handle to a certificate object, either on disk or in a buffer, that can
#     be used for either server or client connectivity.
#     """

#     def __init__(self, path: os.PathLike):
#         """Creates a certificate object, storing a path to the (temp)file."""

#         self._cert_path = path

#     @classmethod
#     def from_buffer(cls, buffer: bytes) -> OpenSSLCertificate:
#         """
#         Creates a Certificate object from a byte buffer. This byte buffer
#         may be either PEM-encoded or DER-encoded. If the buffer is PEM
#         encoded it *must* begin with the standard PEM preamble (a series of
#         dashes followed by the ASCII bytes "BEGIN CERTIFICATE" and another
#         series of dashes). In the absence of that preamble, the
#         implementation may assume that the certificate is DER-encoded
#         instead.
#         """

#         with tempfile.NamedTemporaryFile(mode="wb", delete=False) as io:
#             io.write(buffer)

#         cert = cls(path=Path(io.name))
#         weakref.finalize(cert, os.remove, io.name)
#         return cert

#     @classmethod
#     def from_file(cls, path: os.PathLike) -> OpenSSLCertificate:
#         """
#         Creates a Certificate object from a file on disk.
#         """

#         return cls(path=path)

#     @classmethod
#     def from_id(cls, id: bytes) -> OpenSSLCertificate:
#         """
#         Creates a Certificate object from an arbitrary identifier. This may
#         be useful for backends that rely on system certificate stores.
#         """
#         raise NotImplementedError("Certificates from arbitrary identifiers not supported")


# class OpenSSLPrivateKey:
#     """A handle to a private key object, either on disk or in a buffer, that can
#     be used along with a certificate for either server or client connectivity.
#     """

#     def __init__(self, path: os.PathLike):
#         """Creates a private key object, storing a path to the (temp)file."""

#         self._key_path = path

#     @classmethod
#     def from_buffer(cls, buffer: bytes) -> OpenSSLPrivateKey:
#         """
#         Creates a PrivateKey object from a byte buffer. This byte buffer
#         may be either PEM-encoded or DER-encoded. If the buffer is PEM
#         encoded it *must* begin with the standard PEM preamble (a series of
#         dashes followed by the ASCII bytes "BEGIN", the key type, and
#         another series of dashes). In the absence of that preamble, the
#         implementation may assume that the certificate is DER-encoded
#         instead.
#         """

#         with tempfile.NamedTemporaryFile(mode="wb", delete=False) as io:
#             io.write(buffer)

#         key = cls(path=Path(io.name))
#         weakref.finalize(key, os.remove, io.name)
#         return key

#     @classmethod
#     def from_file(cls, path: os.PathLike) -> OpenSSLPrivateKey:
#         """
#         Creates a PrivateKey object from a file on disk.
#         """

#         return cls(path=path)

#     @classmethod
#     def from_id(cls, id: bytes) -> OpenSSLPrivateKey:
#         """
#         Creates a PrivateKey object from an arbitrary identifier. This may
#         be useful for backends that rely on system private key stores.
#         """
#         raise NotImplementedError("Private Keys from arbitrary identifiers not supported")

    @classmethod
    def from_id(cls, id: bytes) -> OpenSSLPrivateKey:
        """
        Creates a PrivateKey object from an arbitrary identifier. This may
        be useful for backends that rely on system private key stores.
        """
        raise NotImplementedError("Private Keys from arbitrary identifiers not supported")


#: The stdlib ``Backend`` object.
STDLIB_BACKEND = Backend(
    certificate=Certificate,
    client_context=OpenSSLClientContext,
    private_key=PrivateKey,
    server_context=OpenSSLServerContext,
    trust_store=TrustStore,
)<|MERGE_RESOLUTION|>--- conflicted
+++ resolved
@@ -517,31 +517,19 @@
         with _error_converter():
             return self._socket.getsockname()
 
-<<<<<<< HEAD
-    def getpeercert(self) -> Certificate | None:
-        """Return the certificate provided by the peer during the handshake, if applicable."""
-=======
     def getpeercert(self) -> bytes | None:
         """
         Return the raw DER bytes of the certificate provided by the peer
         during the handshake, if applicable.
         """
->>>>>>> cf8b54de
         # In order to return an OpenSSLCertificate, we must obtain the certificate in binary format
         # Obtaining the certificate as a dict is very specific to the ssl module and may be
         # difficult to implement for other backends, so this is not supported
 
         with _error_converter():
             cert = self._socket.getpeercert(True)
-<<<<<<< HEAD
-        if cert is None:
-            return None
-        else:
-            return Certificate.from_buffer(cert)
-=======
 
         return cert
->>>>>>> cf8b54de
 
     def getpeername(self) -> socket._RetAddress:
         """Return the remote address to which the socket is connected."""
@@ -888,30 +876,18 @@
         else:
             return TLSVersion(ossl_version)
 
-<<<<<<< HEAD
-    def getpeercert(self) -> Certificate | None:
-        """Return the certificate provided by the peer during the handshake, if applicable."""
-=======
     def getpeercert(self) -> bytes | None:
         """
         Return the raw DER bytes of the certificate provided by the peer
         during the handshake, if applicable.
         """
->>>>>>> cf8b54de
         # In order to return an OpenSSLCertificate, we must obtain the certificate in binary format
         # Obtaining the certificate as a dict is very specific to the ssl module and may be
         # difficult to implement for other backends, so this is not supported
         with _error_converter():
             cert = self._object.getpeercert(True)
-<<<<<<< HEAD
-        if cert is None:
-            return None
-        else:
-            return Certificate.from_buffer(cert)
-=======
 
         return cert
->>>>>>> cf8b54de
 
 
 class OpenSSLClientContext:
@@ -1000,7 +976,6 @@
         )
 
 
-<<<<<<< HEAD
 # class OpenSSLTrustStore:
 #     """A handle to a trust store object, either on disk or the system trust store,
 #     that can be used to validate the certificates presented by a remote peer.
@@ -1009,140 +984,6 @@
 #     def __init__(self, path: os.PathLike | None = None):
 #         """
 #         Creates a TrustStore object from a path or representing the system trust store.
-=======
-class OpenSSLTrustStore:
-    """A handle to a trust store object, either on disk or the system trust store,
-    that can be used to validate the certificates presented by a remote peer.
-    """
-
-    def __init__(self, path: os.PathLike | None = None):
-        """
-        Creates a TrustStore object from a path or representing the system trust store.
-
-        If no path is given, the default system trust store is used.
-        """
-
-        self._trust_path = path
-
-    @classmethod
-    def system(cls) -> OpenSSLTrustStore:
-        """
-        Returns a TrustStore object that represents the system trust
-        database. For the stdlib shim, this is represented by a trust store without a path.
-        """
-
-        return cls(path=None)
-
-    @classmethod
-    def from_buffer(cls, buf: bytes) -> OpenSSLTrustStore:
-        """
-        Initializes a trust store from a buffer of PEM-encoded certificates.
-        """
-        tmp_path = tempfile.NamedTemporaryFile(mode="w+b", delete=False, delete_on_close=False)
-        tmp_path.write(buf)
-        tmp_path.close()
-
-        trust_store = cls.from_file(Path(tmp_path.name))
-        weakref.finalize(trust_store, os.remove, tmp_path.name)
-        return trust_store
-
-    @classmethod
-    def from_file(cls, path: os.PathLike) -> OpenSSLTrustStore:
-        """
-        Initializes a trust store from a single file containing PEMs.
-        """
-
-        return cls(path=Path(path))
-
-    @classmethod
-    def from_id(cls, id: bytes) -> OpenSSLTrustStore:
-        """
-        Initializes a trust store from an arbitrary identifier.
-        """
-        raise NotImplementedError("Trust store from arbitrary identifier not supported")
-
-
-class OpenSSLCertificate:
-    """A handle to a certificate object, either on disk or in a buffer, that can
-    be used for either server or client connectivity.
-    """
-
-    def __init__(self, path: os.PathLike):
-        """Creates a certificate object, storing a path to the (temp)file."""
-
-        self._cert_path = path
-
-    @classmethod
-    def from_buffer(cls, buffer: bytes) -> OpenSSLCertificate:
-        """
-        Creates a Certificate object from a byte buffer. This byte buffer
-        may be either PEM-encoded or DER-encoded. If the buffer is PEM
-        encoded it *must* begin with the standard PEM preamble (a series of
-        dashes followed by the ASCII bytes "BEGIN CERTIFICATE" and another
-        series of dashes). In the absence of that preamble, the
-        implementation may assume that the certificate is DER-encoded
-        instead.
-        """
-
-        with tempfile.NamedTemporaryFile(mode="wb", delete=False) as io:
-            io.write(buffer)
-
-        cert = cls(path=Path(io.name))
-        weakref.finalize(cert, os.remove, io.name)
-        return cert
-
-    @classmethod
-    def from_file(cls, path: os.PathLike) -> OpenSSLCertificate:
-        """
-        Creates a Certificate object from a file on disk.
-        """
-
-        return cls(path=path)
-
-    @classmethod
-    def from_id(cls, id: bytes) -> OpenSSLCertificate:
-        """
-        Creates a Certificate object from an arbitrary identifier. This may
-        be useful for backends that rely on system certificate stores.
-        """
-        raise NotImplementedError("Certificates from arbitrary identifiers not supported")
-
-
-class OpenSSLPrivateKey:
-    """A handle to a private key object, either on disk or in a buffer, that can
-    be used along with a certificate for either server or client connectivity.
-    """
-
-    def __init__(self, path: os.PathLike):
-        """Creates a private key object, storing a path to the (temp)file."""
-
-        self._key_path = path
-
-    @classmethod
-    def from_buffer(cls, buffer: bytes) -> OpenSSLPrivateKey:
-        """
-        Creates a PrivateKey object from a byte buffer. This byte buffer
-        may be either PEM-encoded or DER-encoded. If the buffer is PEM
-        encoded it *must* begin with the standard PEM preamble (a series of
-        dashes followed by the ASCII bytes "BEGIN", the key type, and
-        another series of dashes). In the absence of that preamble, the
-        implementation may assume that the certificate is DER-encoded
-        instead.
-        """
-
-        with tempfile.NamedTemporaryFile(mode="wb", delete=False) as io:
-            io.write(buffer)
-
-        key = cls(path=Path(io.name))
-        weakref.finalize(key, os.remove, io.name)
-        return key
-
-    @classmethod
-    def from_file(cls, path: os.PathLike) -> OpenSSLPrivateKey:
-        """
-        Creates a PrivateKey object from a file on disk.
-        """
->>>>>>> cf8b54de
 
 #         If no path is given, the default system trust store is used.
 #         """
@@ -1258,9 +1099,9 @@
 #         with tempfile.NamedTemporaryFile(mode="wb", delete=False) as io:
 #             io.write(buffer)
 
-#         key = cls(path=Path(io.name))
-#         weakref.finalize(key, os.remove, io.name)
-#         return key
+        # key = cls(path=Path(io.name))
+        # weakref.finalize(key, os.remove, io.name)
+        # return key
 
 #     @classmethod
 #     def from_file(cls, path: os.PathLike) -> OpenSSLPrivateKey:
@@ -1278,13 +1119,22 @@
 #         """
 #         raise NotImplementedError("Private Keys from arbitrary identifiers not supported")
 
-    @classmethod
-    def from_id(cls, id: bytes) -> OpenSSLPrivateKey:
-        """
-        Creates a PrivateKey object from an arbitrary identifier. This may
-        be useful for backends that rely on system private key stores.
-        """
-        raise NotImplementedError("Private Keys from arbitrary identifiers not supported")
+    # @classmethod
+    # def from_id(cls, id: bytes) -> OpenSSLPrivateKey:
+    #     """
+    #     Creates a PrivateKey object from an arbitrary identifier. This may
+    #     be useful for backends that rely on system private key stores.
+    #     """
+
+#         return cls(path=path)
+
+#     @classmethod
+#     def from_id(cls, id: bytes) -> OpenSSLPrivateKey:
+#         """
+#         Creates a PrivateKey object from an arbitrary identifier. This may
+#         be useful for backends that rely on system private key stores.
+#         """
+#         raise NotImplementedError("Private Keys from arbitrary identifiers not supported")
 
 
 #: The stdlib ``Backend`` object.
